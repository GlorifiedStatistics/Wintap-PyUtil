--- conflicted
+++ resolved
@@ -20,10 +20,7 @@
 python-dotenv
 ipywidgets
 humanfriendly
-<<<<<<< HEAD
 ipyfilechooser
-=======
 tqdm
 # AWS
-boto3
->>>>>>> fd6fd24f
+boto3